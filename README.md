--- conflicted
+++ resolved
@@ -111,11 +111,4 @@
 
 ---
 
-<<<<<<< HEAD
-Built with ❤️ for the Jamf and ChatGPT communities
-=======
-MIT
-
-
-[![MCP Badge](https://lobehub.com/badge/mcp/dbanks-gh-jamf-mcp-server)](https://lobehub.com/mcp/dbanks-gh-jamf-mcp-server)
->>>>>>> b131a550
+Built with ❤️ for the Jamf and ChatGPT communities