# Jamf Configuration
JAMF_URL=https://your-jamf-instance.jamfcloud.com
JAMF_CLIENT_ID=your-client-id-here
JAMF_CLIENT_SECRET=your-client-secret-here
JAMF_USERNAME=your-username
JAMF_PASSWORD=your-password

<<<<<<< HEAD
# ChatGPT Connector Settings (POC)
NODE_ENV=development
OAUTH_PROVIDER=dev
JWT_SECRET=your-secret-key-here

# Server Configuration
PORT=3000
LOG_LEVEL=info

# Safety Settings
JAMF_READ_ONLY=false

# TLS/SSL Configuration
# WARNING: Only set to 'true' for development with self-signed certificates
# NEVER use in production as it disables certificate verification
JAMF_ALLOW_INSECURE=false

# Enhanced Error Handling (v1.1.0)
JAMF_USE_ENHANCED_MODE=true        # Enable enhanced features
JAMF_MAX_RETRIES=3                 # Maximum retry attempts
JAMF_RETRY_DELAY=1000              # Initial retry delay in milliseconds
JAMF_RETRY_MAX_DELAY=10000         # Maximum retry delay in milliseconds
JAMF_RETRY_BACKOFF_MULTIPLIER=2    # Exponential backoff multiplier
JAMF_DEBUG_MODE=false              # Enable debug logging

# Advanced Features
JAMF_ENABLE_RETRY=true             # Enable automatic retries (default: true when enhanced mode is on)
JAMF_ENABLE_RATE_LIMITING=false    # Enable rate limiting to prevent API throttling
JAMF_ENABLE_CIRCUIT_BREAKER=false  # Enable circuit breaker for failure protection

# Rate Limiting (optional)
RATE_LIMIT_WINDOW=900000
RATE_LIMIT_MAX=100

# CORS Settings (includes ChatGPT domains)
ALLOWED_ORIGINS=https://chat.openai.com,https://chatgpt.com

# HTTP Connection Pool Settings
HTTP_MAX_SOCKETS=50                # Max connections per host
HTTP_MAX_FREE_SOCKETS=10           # Max idle connections to keep
HTTP_TIMEOUT=60000                 # Socket timeout in ms
HTTP_KEEPALIVE_TIMEOUT=30000       # Keep-alive timeout in ms
HTTP_ENABLE_METRICS=false          # Enable connection pool metrics
=======
# AWS Configuration (for Bedrock)
AWS_ACCESS_KEY_ID=YOUR_AWS_ACCESS_KEY_ID
AWS_SECRET_ACCESS_KEY=YOUR_AWS_SECRET_ACCESS_KEY
AWS_REGION=us-east-1

# AI Provider Configuration
# For OpenAI:
# OPENAI_API_KEY=your-openai-api-key-here

# Agent Configuration
AGENT_AI_PROVIDER=bedrock  # Options: openai, bedrock, mock
>>>>>>> b131a550
<|MERGE_RESOLUTION|>--- conflicted
+++ resolved
@@ -5,7 +5,6 @@
 JAMF_USERNAME=your-username
 JAMF_PASSWORD=your-password
 
-<<<<<<< HEAD
 # ChatGPT Connector Settings (POC)
 NODE_ENV=development
 OAUTH_PROVIDER=dev
@@ -48,17 +47,4 @@
 HTTP_MAX_FREE_SOCKETS=10           # Max idle connections to keep
 HTTP_TIMEOUT=60000                 # Socket timeout in ms
 HTTP_KEEPALIVE_TIMEOUT=30000       # Keep-alive timeout in ms
-HTTP_ENABLE_METRICS=false          # Enable connection pool metrics
-=======
-# AWS Configuration (for Bedrock)
-AWS_ACCESS_KEY_ID=YOUR_AWS_ACCESS_KEY_ID
-AWS_SECRET_ACCESS_KEY=YOUR_AWS_SECRET_ACCESS_KEY
-AWS_REGION=us-east-1
-
-# AI Provider Configuration
-# For OpenAI:
-# OPENAI_API_KEY=your-openai-api-key-here
-
-# Agent Configuration
-AGENT_AI_PROVIDER=bedrock  # Options: openai, bedrock, mock
->>>>>>> b131a550
+HTTP_ENABLE_METRICS=false          # Enable connection pool metrics